--- conflicted
+++ resolved
@@ -48,10 +48,10 @@
       - name: set up QEMU
         uses: docker/setup-qemu-action@v1
 
-      - name: set up Docker Buildx  
+      - name: set up Docker Buildx
         id: buildx
         uses: docker/setup-buildx-action@v1
-        
+
       - name: available platforms
         run: echo ${{ steps.buildx.outputs.platforms }}
 
@@ -66,11 +66,7 @@
           ref="$(echo ${GITHUB_REF} | cut -d'/' -f3)"
           echo GITHUB_REF - $ref
           echo ${GITHUB_PACKAGE_TOKEN} | docker login ghcr.io -u ${USERNAME} --password-stdin
-<<<<<<< HEAD
-          docker build --build-arg CI=github --build-arg GITHUB_SHA=${GITHUB_SHA} --build-arg GIT_BRANCH=${ref} -t ghcr.io/${USERNAME}/reproxy:${ref} .
-          docker push ghcr.io/${USERNAME}/reproxy:${ref}
-=======
           docker buildx build --push \
+              --build-arg CI=github --build-arg GITHUB_SHA=${GITHUB_SHA} --build-arg GIT_BRANCH=${ref} \
               --platform linux/386,linux/amd64,linux/arm/v6,linux/arm/v7,linux/arm64 \
-              -t ghcr.io/${USERNAME}/reproxy:${ref} .
->>>>>>> 29fcbb90
+              -t ghcr.io/${USERNAME}/reproxy:${ref} .